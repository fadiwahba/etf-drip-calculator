"use client";
<<<<<<< HEAD
import React, { useState, useEffect, ChangeEvent, FormEvent } from "react";
import {
  Card,
  CardContent,
  CardDescription,
  CardHeader,
  CardTitle,
} from "@/components/ui/card";
import { Input } from "@/components/ui/input";
import { Label } from "@/components/ui/label";
import { Button } from "@/components/ui/button";
import { Switch } from "@/components/ui/switch";
import Footer from "@/components/Footer";
import { CalculatorInputData, ResultItem } from "@/types";
import GrowthColumnChart from "@/components/GrowthColumnChart";
=======

import React, { useState } from "react";
import { Button } from "@/components/ui/button";
import { Input } from "@/components/ui/input";
import { Label } from "@/components/ui/label";
import {
  Select,
  SelectContent,
  SelectGroup,
  SelectItem,
  SelectTrigger,
  SelectValue,
} from "@/components/ui/select";
import { Card, CardHeader, CardTitle, CardContent } from "@/components/ui/card";
import {
  Tooltip,
  TooltipContent,
  TooltipProvider,
  TooltipTrigger,
} from "@/components/ui/tooltip";
>>>>>>> 30cde0d7

import { Info } from "lucide-react";

interface ProjectionRow {
  year: number;
  startBalance: number;
  endBalance: number;
  // cagrPercent: number;
}

const DEFAULT_PIR = 28; // % max PIR in NZ
const FDR_RATE = 0.05; // 5% deemed return taxed annually
const DEFAULT_EFFECTIVE_TAX = FDR_RATE * (DEFAULT_PIR / 100); // 0.05 * 0.28 = 1.4%

const FREQUENCY_MAP = {
  monthly: 12,
  quarterly: 4,
  yearly: 1,
};

export default function Home() {
  const currentYear = new Date().getFullYear();
  // Form state
  const [initialInvestment, setInitialInvestment] = useState("100000");
  const [cagr, setCagr] = useState("15");
  const [years, setYears] = useState("15");
  const [startYear, setStartYear] = useState(String(currentYear));
  const [taxRate, setTaxRate] = useState(DEFAULT_EFFECTIVE_TAX.toFixed(3)); // default 1.4%
  const [extraInvestment, setExtraInvestment] = useState("0");
  const [extraFrequency, setExtraFrequency] =
    useState<keyof typeof FREQUENCY_MAP>("monthly");

  const [projectionData, setProjectionData] = useState<ProjectionRow[]>([]);

  // Helper: format NZD currency
  const formatNZD = (value: number) =>
    value.toLocaleString("en-NZ", {
      style: "currency",
      currency: "NZD",
      minimumFractionDigits: 0,
      maximumFractionDigits: 0,
    });

  // Calculation logic
  const calculateProjection = () => {
    // Parse inputs
    const principal = parseFloat(initialInvestment);
    const annualReturn = parseFloat(cagr) / 100;
    const term = parseInt(years);
    const tax = parseFloat(taxRate);
    const extraAmt = parseFloat(extraInvestment);
    const freq = FREQUENCY_MAP[extraFrequency];
    const startYearNum = parseInt(startYear);

    // Validation
    if (isNaN(principal) || principal <= 0) {
      alert("Please enter a valid initial investment amount > 0");
      return;
    }
    if (isNaN(annualReturn) || annualReturn <= 0) {
      alert("Please enter a valid CAGR % > 0");
      return;
    }
    if (isNaN(term) || term <= 0) {
      alert("Please enter a valid investment term (years) > 0");
      return;
    }
    if (isNaN(startYearNum) || startYearNum < currentYear) {
      alert(`Please enter a valid starting year (>= ${currentYear})`);
      return;
    }
    if (isNaN(tax) || tax < 0 || tax > 1) {
      alert(
        "Please enter a valid tax rate between 0 and 1 (e.g. 0.014 for 1.4%)"
      );
      return;
    }
    if (isNaN(extraAmt) || extraAmt < 0) {
      alert("Please enter a valid extra investment amount >= 0");
      return;
    }

    // Effective annual net return after tax drag on portfolio value
    const netAnnualReturn = annualReturn - tax;
    if (netAnnualReturn <= 0) {
      alert(
        `Tax drag (${(tax * 100).toFixed(
          2
        )}%) is higher than or equal to CAGR (${(annualReturn * 100).toFixed(
          2
        )}%). No growth possible.`
      );
      return;
    }

    // Compound growth with extra investments at frequency
    // We'll do monthly compounding for accuracy with extra contributions
    const periodsPerYear = 12;
    // const totalPeriods = term * periodsPerYear;

    // Convert netAnnualReturn to monthly rate
    const monthlyReturn = Math.pow(1 + netAnnualReturn, 1 / periodsPerYear) - 1;

    // Extra investment per period depends on frequency
    const extraPerPeriod = extraAmt / (periodsPerYear / freq);

    let portfolioValue = principal;
    const data: ProjectionRow[] = [];

    for (let year = 0; year <= term; year++) {
      // Record start balance at beginning of year
      const startBalance = portfolioValue;

      // Simulate 12 months growth and contributions
      for (let month = 1; month <= 12; month++) {
        // Apply growth
        portfolioValue = portfolioValue * (1 + monthlyReturn);

        // Add extra investment if month matches frequency
        if (
          extraFrequency === "monthly" ||
          (extraFrequency === "quarterly" && month % 3 === 0) ||
          (extraFrequency === "yearly" && month === 12)
        ) {
          portfolioValue += extraPerPeriod;
        }
      }

      // // Calculate CAGR % for the year (annualized growth from startBalance to endBalance)
      // const cagrPercent =
      //   startBalance === 0 ? 0 : (portfolioValue / startBalance - 1) * 100;

      data.push({
        year: startYearNum + year,
        startBalance,
        endBalance: portfolioValue,
        // cagrPercent,
      });
    }

    setProjectionData(data);
  };

  return (
    <main className="min-h-screen p-6 bg-gray-50 flex flex-col items-center">
      <h1 className="text-lg md:text-3xl font-black uppercase mb-8 bg-gradient-to-r from-indigo-500 via-pink-500 to-amber-500 text-transparent bg-clip-text">Stock Investment Calculator</h1>

      <Card className="max-w-2xl w-full p-6 mb-8">
        <CardHeader>
          <CardTitle>Input Parameters</CardTitle>
        </CardHeader>
        <CardContent>
          <form
            onSubmit={(e) => {
              e.preventDefault();
              calculateProjection();
            }}
            className="grid grid-cols-1 sm:grid-cols-2 gap-6"
          >
            <div>
              <Label htmlFor="initialInvestment">
                Initial Investment Amount ($)
              </Label>
              <Input
                id="initialInvestment"
                type="number"
                min={0}
                step={100}
                value={initialInvestment}
                onChange={(e: React.ChangeEvent<HTMLInputElement>) =>
                  setInitialInvestment(e.target.value)
                }
                required
              />
            </div>

            <div>
              <Label htmlFor="cagr">Annual Return (CAGR %)</Label>
              <Input
                id="cagr"
                type="number"
                min={0}
                step={0.01}
                value={cagr}
                onChange={(e: React.ChangeEvent<HTMLInputElement>) =>
                  setCagr(e.target.value)
                }
                required
              />
            </div>

            <div>
              <Label htmlFor="years">Investment Term (Years)</Label>
              <Input
                id="years"
                type="number"
                min={1}
                step={1}
                value={years}
                onChange={(e) => setYears(e.target.value)}
                required
              />
            </div>

            <div>
              <Label htmlFor="startYear">Starting Year</Label>
              <Input
                id="startYear"
                type="number"
                min={currentYear}
                max={currentYear + 100}
                step={1}
                value={startYear}
                onChange={(e: React.ChangeEvent<HTMLInputElement>) =>
                  setStartYear(e.target.value)
                }
                required
              />
            </div>

            <div>
              <Label htmlFor="taxRate" className="flex items-center gap-1">
                Annual Tax Rate
                <TooltipProvider>
                  <Tooltip>
                    <TooltipTrigger asChild>
                      <Info className="w-3 h-3 text-slate-400" />
                    </TooltipTrigger>
                    <TooltipContent>
                      <p>Default New Zealand tax: 5% FDR × 28% PIR = 1.4%</p>
                    </TooltipContent>
                  </Tooltip>
                </TooltipProvider>
              </Label>
              <Input
                id="taxRate"
                type="number"
                min={0}
                max={1}
                step={0.001}
                value={taxRate}
                onChange={(e: React.ChangeEvent<HTMLInputElement>) => setTaxRate(e.target.value)}
                required
              />
            </div>

            <div>
              <Label htmlFor="extraInvestment">
                Extra Investment Amount ($)
              </Label>
              <Input
                id="extraInvestment"
                type="number"
                min={0}
                step={50}
                value={extraInvestment}
                onChange={(e: React.ChangeEvent<HTMLInputElement>) =>
                  setExtraInvestment(e.target.value)
                }
                required
              />
            </div>

            <div>
              <Label htmlFor="extraFrequency">Extra Investment Frequency</Label>
              <Select
                value={extraFrequency}
                onValueChange={(value: keyof typeof FREQUENCY_MAP) =>
                  setExtraFrequency(value)
                }
              >
                <SelectTrigger id="extraFrequency" className="w-full">
                  <SelectValue placeholder="Select frequency" />
                </SelectTrigger>
                <SelectContent>
                  <SelectGroup>
                    <SelectItem value="monthly">Monthly</SelectItem>
                    <SelectItem value="quarterly">Quarterly</SelectItem>
                    <SelectItem value="yearly">Yearly</SelectItem>
                  </SelectGroup>
                </SelectContent>
              </Select>
            </div>

            <div className="sm:col-span-2 flex justify-center mt-4">
              <Button type="submit" className="bg-indigo-500 transition duration-300 hover:-translate-y-1 hover:shadow-lg hover:shadow-teal-200 hover:bg-teal-400">
                Calculate Projection
              </Button>
            </div>
          </form>
        </CardContent>
      </Card>

<<<<<<< HEAD
      {hasCalculated && (
        <div>
          <GrowthColumnChart formData={appliedFormData} results={results} />
        </div>
=======
      {projectionData.length > 0 && (
        <Card className="max-w-2xl w-full overflow-auto">
          <CardHeader>
            <CardTitle>Projection Breakdown</CardTitle>
          </CardHeader>
          <CardContent>
            <table className="w-full border-collapse border border-gray-300">
              <thead className="bg-gray-100">
                <tr>
                  <th className="border border-gray-300 px-4 py-2 text-left">
                    Year
                  </th>
                  <th className="border border-gray-300 px-4 py-2 text-right">
                    Start Balance
                  </th>
                  <th className="border border-gray-300 px-4 py-2 text-right">
                    End Balance
                  </th>
                  {/* <th className="border border-gray-300 px-4 py-2 text-right">
                    CAGR %
                  </th> */}
                </tr>
              </thead>
              <tbody>
                {projectionData.map(
                  ({ year, startBalance, endBalance }, idx) => (
                    <tr
                      key={year}
                      className={idx % 2 === 0 ? "bg-white" : "bg-gray-50"}
                    >
                      <td className="border border-gray-300 px-4 py-2">
                        {year}
                      </td>
                      <td className="border border-gray-300 px-4 py-2 text-right">
                        {formatNZD(startBalance)}
                      </td>
                      <td className="border border-gray-300 px-4 py-2 text-right">
                        {formatNZD(endBalance)}
                      </td>
                      {/* <td className="border border-gray-300 px-4 py-2 text-right">
                        {cagrPercent.toFixed(2)}%
                      </td> */}
                    </tr>
                  )
                )}
              </tbody>
            </table>
          </CardContent>
        </Card>
>>>>>>> 30cde0d7
      )}
    </main>
  );
}<|MERGE_RESOLUTION|>--- conflicted
+++ resolved
@@ -1,21 +1,4 @@
 "use client";
-<<<<<<< HEAD
-import React, { useState, useEffect, ChangeEvent, FormEvent } from "react";
-import {
-  Card,
-  CardContent,
-  CardDescription,
-  CardHeader,
-  CardTitle,
-} from "@/components/ui/card";
-import { Input } from "@/components/ui/input";
-import { Label } from "@/components/ui/label";
-import { Button } from "@/components/ui/button";
-import { Switch } from "@/components/ui/switch";
-import Footer from "@/components/Footer";
-import { CalculatorInputData, ResultItem } from "@/types";
-import GrowthColumnChart from "@/components/GrowthColumnChart";
-=======
 
 import React, { useState } from "react";
 import { Button } from "@/components/ui/button";
@@ -36,7 +19,6 @@
   TooltipProvider,
   TooltipTrigger,
 } from "@/components/ui/tooltip";
->>>>>>> 30cde0d7
 
 import { Info } from "lucide-react";
 
@@ -330,12 +312,6 @@
         </CardContent>
       </Card>
 
-<<<<<<< HEAD
-      {hasCalculated && (
-        <div>
-          <GrowthColumnChart formData={appliedFormData} results={results} />
-        </div>
-=======
       {projectionData.length > 0 && (
         <Card className="max-w-2xl w-full overflow-auto">
           <CardHeader>
@@ -385,7 +361,6 @@
             </table>
           </CardContent>
         </Card>
->>>>>>> 30cde0d7
       )}
     </main>
   );
